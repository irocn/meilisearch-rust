--- conflicted
+++ resolved
@@ -437,7 +437,6 @@
     price: f64
   }
 
-<<<<<<< HEAD
   let task: Task = client.index("books").add_documents(&[
     Book {
       reference_number: "287947".to_string(),
@@ -445,15 +444,6 @@
       author: "Jeff Kinney".to_string(),
       genres: vec!["comedy".to_string(),"humor".to_string()],
       price: 5.00
-=======
-  let task: Task = client.index("movies").add_documents(&[
-    Movie {
-      reference_number: "287947".to_string(),
-      title: "Shazam".to_string(),
-      poster: "https://image.tmdb.org/t/p/w1280/xnopI5Xtky18MPhK40cZAGAOVeV.jpg".to_string(),
-      overview: "A boy is given the ability to become an adult superhero in times of need with a single magic word.".to_string(),
-      release_date: "2019-03-23".to_string()
->>>>>>> 325bb393
     }
   ], Some("reference_number")).await.unwrap();
 getting_started_add_documents_md: |-
